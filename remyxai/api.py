import os
import time
import shutil
import requests
import tempfile
import subprocess
import numpy as np
from tritonclient.http import InferenceServerClient, InferInput, InferRequestedOutput
import logging

REMYXAI_API_KEY = os.environ.get("REMYXAI_API_KEY")
if not REMYXAI_API_KEY:
    raise ValueError("REMYXAI_API_KEY not found in environment variables. Please set it with your API key.")

BASE_URL = "https://engine.remyx.ai/api/v1.0/"

HEADERS = {
    "authorization": f"Bearer {REMYXAI_API_KEY}",
}

# Models
def list_models():
    url = f"{BASE_URL}model/list"
    response = requests.get(url, headers=HEADERS)
    return response.json()

def get_model_summary(model_name):
    url = f"{BASE_URL}model/summary/{model_name}"
    response = requests.get(url, headers=HEADERS)
    return response.json()

def delete_model(model_name: str):
    url = f"{BASE_URL}model/delete/{model_name}"
    response = requests.post(url, headers=HEADERS)
    return response.json()


def download_model(model_name: str, model_format: str):
    url = f"{BASE_URL}model/download/{model_name}/{model_format}"
    response = requests.post(url, headers=HEADERS, stream=True)

    if response.status_code == 200:
        # Extract filename from Content-Disposition header if available
        content_disposition = response.headers.get('content-disposition')
        if content_disposition:
            filename = content_disposition.split('filename=')[1]
            filename = filename.strip("\"'")
        else:
            # Fallback to default naming convention
            filename = f"{model_name}.zip"

        with open(filename, "wb") as out_file:
            shutil.copyfileobj(response.raw, out_file)
        return f"The file {filename} was saved successfully"
    else:
        return f"Failed to download the model. Status Code: {response.status_code}"


# Engines
def train_classifier(model_name: str, labels: list, model_selector: str, hf_dataset=None):
    url = f"{BASE_URL}task/classify/{model_name}/{','.join(labels)}/{model_selector}"
    if hf_dataset:
         params = {"hf_dataset": hf_dataset}
         response = requests.post(url, headers=HEADERS, params=params)
         return response.json()

    response = requests.post(url, headers=HEADERS)
    return response.json()

def train_detector(model_name: str, labels: list, model_selector: str, hf_dataset=None):
    url = f"{BASE_URL}task/detect/{model_name}/{','.join(labels)}/{model_selector}"
    if hf_dataset:
         params = {"hf_dataset": hf_dataset}
         response = requests.post(url, headers=HEADERS, params=params)
         return response.json()
    response = requests.post(url, headers=HEADERS)
    return response.json()

def train_generator(model_name: str, hf_dataset: str):
    url = f"{BASE_URL}task/generate/{model_name}"
    params = {"hf_dataset": hf_dataset}
    response = requests.post(url, headers=HEADERS, params=params)
    return response.json()

# Deployments
def download_deployment_package(model_name, output_path):
    """Download the deployment package for a specified model."""
    url = f"{BASE_URL}deployment/download/{model_name}"
    response = requests.get(url, headers=HEADERS, stream=True)
    if response.status_code == 200:
        with open(output_path, 'wb') as f:
            shutil.copyfileobj(response.raw, f)
        logging.info(f"Deployment package downloaded successfully: {output_path}")
<<<<<<< HEAD
        return response
    else:
        logging.info(f"Failed to download deployment package: {response.status_code}")
        logging.info(f"Response: {response.json()}")
=======
        return response  # Return response for further processing if needed
    else:
        logging.info(f"Failed to download deployment package: {response.status_code}")
        logging.info(f"Response: {response.json()}")  # Assuming the error message is in JSON format
>>>>>>> 1c33c11e
        return None

def deploy_model(model_name, action='up'):
    """Deploy or tear down a model using Docker Compose based on the action."""
<<<<<<< HEAD
    model_dir = os.path.join('/tmp', model_name)
    compose_file_path = os.path.join(model_dir, 'docker-compose.yml')
    zip_path = os.path.join("/tmp", f"{model_name}_deployment_package.zip")

    if action == 'up':
        if download_deployment_package(model_name, zip_path):
            # Unzip the package directly into the model_dir to ensure the structure is correct
            os.makedirs(model_dir, exist_ok=True)  # Make sure the target directory exists
            subprocess.run(['unzip', '-o', zip_path, '-d', model_dir], check=True)

            # Check the contents just to verify
            print("Unzipped files:", os.listdir(model_dir))  # For debugging

            # Generate Docker Compose YAML if it does not exist
            if not os.path.exists(compose_file_path):
                with open(compose_file_path, 'w') as f:
                    f.write(f"""
version: '3.8'
services:
tritonserver:
build:
  context: ./
  dockerfile: Dockerfile
image: {model_name}:latest
container_name: {model_name}_triton_server
runtime: nvidia
ports:
  - "8000:8000"
  - "8001:8001"
  - "8002:8002"
shm_size: 24G
restart: unless-stopped
                    """)

            # Deploy using Docker Compose
            os.chdir(model_dir)  # Change to the directory where the Dockerfile and docker-compose.yml are
            subprocess.run(['docker', 'compose', 'up', '--build', '-d'], check=True)
            print("Deployment successful")
    elif action == 'down':
        if os.path.exists(compose_file_path):
            os.chdir(model_dir)  # Ensure commands run in the correct directory
            subprocess.run(['docker', 'compose', 'down'], check=True)
            print("Service has been successfully taken down.")
        else:
            print("Error: Deployment not found.")
=======
    with tempfile.TemporaryDirectory() as tmpdirname:
        model_dir = os.path.join(tmpdirname, model_name)  # This is where we expect to build the Docker image.
        compose_file_path = os.path.join(model_dir, 'docker-compose.yml')
        zip_path = os.path.join(tmpdirname, f"{model_name}_deployment_package.zip")

        if action == 'up':
            if download_deployment_package(model_name, zip_path):
                # Unzip the package directly into the model_dir to ensure the structure is correct
                os.makedirs(model_dir, exist_ok=True)  # Make sure the target directory exists
                subprocess.run(['unzip', '-o', zip_path, '-d', model_dir], check=True)

                # Check the contents just to verify
                logging.info("Unzipped files:", os.listdir(model_dir))  # For debugging

                # Generate Docker Compose YAML if it does not exist
                if not os.path.exists(compose_file_path):
                    with open(compose_file_path, 'w') as f:
                        f.write(f"""
version: '3.8'
services:
  tritonserver:
    build:
      context: ./
      dockerfile: Dockerfile
    image: {model_name}:latest
    container_name: {model_name}_triton_server
    runtime: nvidia
    ports:
      - "8000:8000"
      - "8001:8001"
      - "8002:8002"
    shm_size: 24G
    restart: unless-stopped
                        """)

                # Deploy using Docker Compose
                os.chdir(model_dir)  # Change to the directory where the Dockerfile and docker-compose.yml are
                subprocess.run(['docker', 'compose', 'up', '--build', '-d'], check=True)
                logging.info("Deployment successful")
        elif action == 'down':
            if os.path.exists(compose_file_path):
                os.chdir(model_dir)  # Ensure commands run in the correct directory
                subprocess.run(['docker', 'compose', 'down'], check=True)
                logging.info("Service has been successfully taken down.")
            else:
                logging.info("Error: Deployment not found.")
>>>>>>> 1c33c11e

# Infer
def run_inference(model_name, prompt, server_url="localhost:8000", model_version="1"):
    triton_client = InferenceServerClient(url=server_url, verbose=False)

    # Convert the prompt to bytes and wrap in a numpy array
    prompt_np = np.array([prompt.encode('utf-8')], dtype=object)

    # Create input for PROMPT.
    prompt_in = InferInput(name="PROMPT", shape=[1], datatype="BYTES")
    prompt_in.set_data_from_numpy(prompt_np, binary_data=True)

    results_out = InferRequestedOutput(name="RESULTS", binary_data=False)

    start_time = time.time()
    response = triton_client.infer(model_name=model_name,
                                   model_version=model_version,
                                   inputs=[prompt_in],
                                   outputs=[results_out])

    elapsed_time = time.time() - start_time
    results = response.get_response()["outputs"][0]["data"][0]
    return results, elapsed_time


# User
def get_user_profile():
    url = f"{BASE_URL}user"
    response = requests.get(url, headers=HEADERS)
    return response.json()

def get_user_credits():
    url = f"{BASE_URL}user/credits"
    response = requests.get(url, headers=HEADERS)
    return response.json()
<|MERGE_RESOLUTION|>--- conflicted
+++ resolved
@@ -91,22 +91,14 @@
         with open(output_path, 'wb') as f:
             shutil.copyfileobj(response.raw, f)
         logging.info(f"Deployment package downloaded successfully: {output_path}")
-<<<<<<< HEAD
-        return response
-    else:
-        logging.info(f"Failed to download deployment package: {response.status_code}")
-        logging.info(f"Response: {response.json()}")
-=======
         return response  # Return response for further processing if needed
     else:
         logging.info(f"Failed to download deployment package: {response.status_code}")
         logging.info(f"Response: {response.json()}")  # Assuming the error message is in JSON format
->>>>>>> 1c33c11e
         return None
 
 def deploy_model(model_name, action='up'):
     """Deploy or tear down a model using Docker Compose based on the action."""
-<<<<<<< HEAD
     model_dir = os.path.join('/tmp', model_name)
     compose_file_path = os.path.join(model_dir, 'docker-compose.yml')
     zip_path = os.path.join("/tmp", f"{model_name}_deployment_package.zip")
@@ -118,7 +110,7 @@
             subprocess.run(['unzip', '-o', zip_path, '-d', model_dir], check=True)
 
             # Check the contents just to verify
-            print("Unzipped files:", os.listdir(model_dir))  # For debugging
+            logging.info("Unzipped files:", os.listdir(model_dir))
 
             # Generate Docker Compose YAML if it does not exist
             if not os.path.exists(compose_file_path):
@@ -144,62 +136,14 @@
             # Deploy using Docker Compose
             os.chdir(model_dir)  # Change to the directory where the Dockerfile and docker-compose.yml are
             subprocess.run(['docker', 'compose', 'up', '--build', '-d'], check=True)
-            print("Deployment successful")
+            logging.info("Deployment successful")
     elif action == 'down':
         if os.path.exists(compose_file_path):
             os.chdir(model_dir)  # Ensure commands run in the correct directory
             subprocess.run(['docker', 'compose', 'down'], check=True)
-            print("Service has been successfully taken down.")
+            logging.info("Service has been successfully taken down.")
         else:
-            print("Error: Deployment not found.")
-=======
-    with tempfile.TemporaryDirectory() as tmpdirname:
-        model_dir = os.path.join(tmpdirname, model_name)  # This is where we expect to build the Docker image.
-        compose_file_path = os.path.join(model_dir, 'docker-compose.yml')
-        zip_path = os.path.join(tmpdirname, f"{model_name}_deployment_package.zip")
-
-        if action == 'up':
-            if download_deployment_package(model_name, zip_path):
-                # Unzip the package directly into the model_dir to ensure the structure is correct
-                os.makedirs(model_dir, exist_ok=True)  # Make sure the target directory exists
-                subprocess.run(['unzip', '-o', zip_path, '-d', model_dir], check=True)
-
-                # Check the contents just to verify
-                logging.info("Unzipped files:", os.listdir(model_dir))  # For debugging
-
-                # Generate Docker Compose YAML if it does not exist
-                if not os.path.exists(compose_file_path):
-                    with open(compose_file_path, 'w') as f:
-                        f.write(f"""
-version: '3.8'
-services:
-  tritonserver:
-    build:
-      context: ./
-      dockerfile: Dockerfile
-    image: {model_name}:latest
-    container_name: {model_name}_triton_server
-    runtime: nvidia
-    ports:
-      - "8000:8000"
-      - "8001:8001"
-      - "8002:8002"
-    shm_size: 24G
-    restart: unless-stopped
-                        """)
-
-                # Deploy using Docker Compose
-                os.chdir(model_dir)  # Change to the directory where the Dockerfile and docker-compose.yml are
-                subprocess.run(['docker', 'compose', 'up', '--build', '-d'], check=True)
-                logging.info("Deployment successful")
-        elif action == 'down':
-            if os.path.exists(compose_file_path):
-                os.chdir(model_dir)  # Ensure commands run in the correct directory
-                subprocess.run(['docker', 'compose', 'down'], check=True)
-                logging.info("Service has been successfully taken down.")
-            else:
-                logging.info("Error: Deployment not found.")
->>>>>>> 1c33c11e
+            logging.info("Error: Deployment not found.")
 
 # Infer
 def run_inference(model_name, prompt, server_url="localhost:8000", model_version="1"):
